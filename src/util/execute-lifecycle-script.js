--- conflicted
+++ resolved
@@ -12,13 +12,8 @@
 import type Config from '../config';
 import * as constants from '../constants.js';
 import * as child from './child.js';
-<<<<<<< HEAD
-import {registries} from '../registries/index.js';
-import type Config from '../config';
-=======
 import {registries} from '../resolvers/index.js';
 import type {Reporter} from '../reporters/index.js';
->>>>>>> 35ffe28c
 
 const path = require('path');
 
