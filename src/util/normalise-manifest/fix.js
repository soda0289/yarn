--- conflicted
+++ resolved
@@ -16,35 +16,31 @@
   X11: 'MIT',
 };
 
-<<<<<<< HEAD
+type Dict<T> = {
+  [key: string]: T;
+};
+
+class ManifestError extends Error {
+  key: string;
+  problem: string;
+
+  constructor(key: string, problem: string) {
+    super();
+    this.key = key;
+    this.problem = problem;
+  }
+
+  get message(): string {
+    return `Fatal problem with ${this.key} in manifest: ${this.problem}`;
+  }
+}
+
 export default async function (
-  info: Object,
+  info: Dict<mixed>,
   moduleLoc: string,
   reporter: Reporter,
   looseSemver: boolean,
 ): Promise<void> {
-=======
-type Dict<T> = {
-  [key: string]: T;
-};
-
-class ManifestError extends Error {
-  key: string;
-  problem: string;
-
-  constructor(key: string, problem: string) {
-    super();
-    this.key = key;
-    this.problem = problem;
-  }
-
-  get message(): string {
-    return `Fatal problem with ${this.key} in manifest: ${this.problem}`;
-  }
-}
-
-export default async function (info: Dict<mixed>, moduleLoc: string, reporter: Reporter): Promise<void> {
->>>>>>> b3ba3e94
   const files = await fs.readdir(moduleLoc);
 
   // clean info.version
